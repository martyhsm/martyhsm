# Marty
This is an implementation of a hierarchical state machine (HSM) or a statechart with a few new features like:
- instruction queuing
- event payloads
- "parallel" state machines

## New Terminology
- **Emitted Events**: internal events that are sent to a state machine by one of its states to be handled; all other events are external and sent to a state machine by the user's code to be handled

- **"Parallel" State Machines**: child state machines that handle the same external/internal events as its host state machine; they can have events of their own, but they cannot collide with host events

- **Event Payloads**: metadata sent along with an event that is needed to process the event

- **Instruction**: a directive that needs to be fulfilled by the state machine; currently, these are just events and transitions. generalizing them makes them easier to queue.

<<<<<<< HEAD
- **Instruction Queue**: queues instructions so that fewer events are potentially dropped

=======
- **Instruction Queue**: queues instructions so that fewer events are (potentially) dropped

>>>>>>> ccda6fb1
<|MERGE_RESOLUTION|>--- conflicted
+++ resolved
@@ -1,22 +1,16 @@
-# Marty
-This is an implementation of a hierarchical state machine (HSM) or a statechart with a few new features like:
-- instruction queuing
-- event payloads
-- "parallel" state machines
-
-## New Terminology
-- **Emitted Events**: internal events that are sent to a state machine by one of its states to be handled; all other events are external and sent to a state machine by the user's code to be handled
-
-- **"Parallel" State Machines**: child state machines that handle the same external/internal events as its host state machine; they can have events of their own, but they cannot collide with host events
-
-- **Event Payloads**: metadata sent along with an event that is needed to process the event
-
-- **Instruction**: a directive that needs to be fulfilled by the state machine; currently, these are just events and transitions. generalizing them makes them easier to queue.
-
-<<<<<<< HEAD
-- **Instruction Queue**: queues instructions so that fewer events are potentially dropped
-
-=======
-- **Instruction Queue**: queues instructions so that fewer events are (potentially) dropped
-
->>>>>>> ccda6fb1
+# Marty
+This is an implementation of a hierarchical state machine (HSM) or a statechart with a few new features like:
+- instruction queuing
+- event payloads
+- "parallel" state machines
+
+## New Terminology
+- **Emitted Events**: internal events that are sent to a state machine by one of its states to be handled; all other events are external and sent to a state machine by the user's code to be handled
+
+- **"Parallel" State Machines**: child state machines that handle the same external/internal events as its host state machine; they can have events of their own, but they cannot collide with host events
+
+- **Event Payloads**: metadata sent along with an event that is needed to process the event
+
+- **Instruction**: a directive that needs to be fulfilled by the state machine; currently, these are just events and transitions. generalizing them makes them easier to queue.
+
+- **Instruction Queue**: queues instructions so that fewer events are (potentially) dropped